azure.identity
httpx
<<<<<<< HEAD
openai
pytest
python-dateutil
=======
openai
>>>>>>> d42df55c
<|MERGE_RESOLUTION|>--- conflicted
+++ resolved
@@ -1,9 +1,4 @@
 azure.identity
 httpx
-<<<<<<< HEAD
 openai
-pytest
-python-dateutil
-=======
-openai
->>>>>>> d42df55c
+pytest